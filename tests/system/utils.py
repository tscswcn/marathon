import os
import uuid

<<<<<<< HEAD
from dcos import http, util, mesos
from dcos.errors import DCOSException
=======
from dcos import util
from shakedown import http
from shakedown.errors import DCOSException
from os.path import join
>>>>>>> faead276


def make_id(app_id_prefix=None, parent_group="/"):
    app_id = f'{app_id_prefix}-{uuid.uuid4().hex}' if app_id_prefix else str(uuid.uuid4().hex)
    return join(parent_group, app_id)


# should be in shakedown
def get_resource(resource):
    """:param resource: optional filename or http(s) url for the application or group resource
       :type resource: str
       :returns: resource
       :rtype: dict
    """

    if resource is None:
        return None

    if os.path.isfile(resource):
        with util.open_file(resource) as resource_file:
                return util.load_json(resource_file)
    else:
        try:
            http.silence_requests_warnings()
            req = http.get(resource)
            if req.status_code == 200:
                data = b''
                for chunk in req.iter_content(1024):
                    data += chunk
                return util.load_jsons(data.decode('utf-8'))
            else:
                raise Exception
        except Exception:
            raise DCOSException("Can't read from resource: {0}. Please check that it exists.".format(resource))


class FaultDomain:
    """
    High-level representation of a fault domain
    """
    def __init__(self, config):
        # Make sure config is a dict
        if not type(config) is dict:
            config = {}

        # Extract fault domain
        fault_domain = config.get('fault_domain', {})

        # Extract zone/region
        self.zone = fault_domain.get('zone', {}).get('name', 'default')
        self.region = fault_domain.get('region', {}).get('name', 'default')


def get_cluster_local_domain():
    """Contacts the DC/OS mesos master and returns it's faultDomain configuration (aka "local domain")
    """
    master = mesos.get_master()
    return FaultDomain(master.state().get('domain', {}))


def get_cluster_agent_domains():
    """Returns a dictionary with the slave IDs in the cluster and their corresponding
       fault domain information
    """
    slave_domains = {}

    # Populate slave_domains with the ID and the corresponding domain for each slave
    master = mesos.get_master()
    for slave in master.slaves():
        slave_domains[slave['id']] = FaultDomain(slave._short_state.get('domain', None))
    return slave_domains


def get_all_cluster_regions():
    """Returns a dictionary with all the regions and their zones in the cluster
    """
    domain_regions = {}

    # Populate all the domain zones and regions found in the cluster
    for domain in get_cluster_agent_domains().values():
        if domain.region not in domain_regions:
            domain_regions[domain.region] = []
        if domain.zone not in domain_regions[domain.region]:
            domain_regions[domain.region].append(domain.zone)

    # Return dictionary
    return domain_regions


def get_biggest_cluster_region():
    """Returns a tuple with the name of the biggest region in the cluster and the zones in it
    """
    biggest_region = None
    biggest_region_zones = []

    for (region, zones) in get_all_cluster_regions().items():
        if len(zones) > len(biggest_region_zones):
            biggest_region_zones = zones
            biggest_region = region

    return (biggest_region, biggest_region_zones)


def get_app_domains(app):
    """Returns a list of all te fault domains used by the tasks of the specified app
    """
    tasks = app.get('tasks', [])
    slave_domains = get_cluster_agent_domains()

    assert len(tasks) > 0, "App %s did not launch any tasks on mesos" % (app['id'],)

    # Collect the FaultDomain objects from all the agents where the tasks are running
    domains = []
    for task in tasks:
        domains.append(slave_domains[task['slaveId']])

    return domains


def get_used_regions_and_zones(domains):
    """Returns tuple with the sets of the used regions and zones from the given list
       of FaultDomain object instances (ex. obtained by get_app_domains())"""
    used_regions = set()
    used_zones = set()

    for domain in domains:
        used_regions.add(domain.region)
        used_zones.add(domain.zone)

    return (used_regions, used_zones)


def count_agents_in_faultdomains(regions=None, zones=None):
    """Return the number of agents that belong on the specified region and/or zone
    """
    counter = 0

    # Make sure to always operate on iterable
    if type(regions) is str:
        regions = [regions]
    if type(zones) is str:
        zones = [zones]

    # Increment counter for the agents that pass the checks
    for domain in get_cluster_agent_domains().values():
        if regions is not None and domain.region not in regions:
            continue
        if zones is not None and domain.zone not in zones:
            continue
        counter += 1

    return counter<|MERGE_RESOLUTION|>--- conflicted
+++ resolved
@@ -1,15 +1,11 @@
 import os
 import uuid
 
-<<<<<<< HEAD
-from dcos import http, util, mesos
-from dcos.errors import DCOSException
-=======
 from dcos import util
 from shakedown import http
 from shakedown.errors import DCOSException
+from shakedown.clients import mesos
 from os.path import join
->>>>>>> faead276
 
 
 def make_id(app_id_prefix=None, parent_group="/"):
