--- conflicted
+++ resolved
@@ -41,13 +41,8 @@
             networkInfo = NetworkInfo(hostname, hostPorts = hostPorts, ipAddresses = ipAddresses)
           ))
           val state = Instance.InstanceState(
-<<<<<<< HEAD
-            condition = Condition.Running, since = Timestamp.zero, activeSince = None, healthy = None)
+            condition = Condition.Running, since = Timestamp.zero, activeSince = None, healthy = None, Goal.Running)
           instanceId -> Instance(instanceId, Some(agent),
-=======
-            condition = Condition.Running, since = Timestamp.zero, activeSince = None, healthy = None, goal = Goal.Running)
-          instanceId -> Instance(instanceId, agent,
->>>>>>> 967f6c88
             state = state, tasksMap = Map(taskId -> task), Timestamp.zero, UnreachableStrategy.default(), None)
         }
     }.toMap
